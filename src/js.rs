--- conflicted
+++ resolved
@@ -36,9 +36,6 @@
         function_types
             .into_iter()
             .map(|function| {
-<<<<<<< HEAD
-=======
-                let name = &function.name;
                 let name_camel = function.name.to_lower_camel_case();
 
                 let arg_list = function
@@ -49,22 +46,14 @@
 
                 let arg_defs = arg_list.join(", ");
 
-                let arg_usages = arg_list
-                    .is_empty()
-                    .then(Default::default)
-                    .unwrap_or_else(|| format!(", {{ {} }}", arg_list.join(", ")));
-
-                let ret_type = ts::datatype(cfg, &function.result, &type_map)?;
-
->>>>>>> c964bef2
                 let jsdoc = {
                     let ret_type = match &function.result {
-                        SpectaFunctionResultVariant::Value(t) => ts::datatype(cfg, t)?,
+                        SpectaFunctionResultVariant::Value(t) => ts::datatype(cfg, t, &type_map)?,
                         SpectaFunctionResultVariant::Result(t, e) => {
                             format!(
                                 "[{}, undefined] | [undefined, {}]",
-                                ts::datatype(cfg, t)?,
-                                ts::datatype(cfg, e)?
+                                ts::datatype(cfg, t, &type_map)?,
+                                ts::datatype(cfg, e, &type_map)?
                             )
                         }
                     };
@@ -90,16 +79,6 @@
 
                     specta::ts::js_doc(&vec.iter().map(|s| s.as_str()).collect::<Vec<_>>())
                 };
-
-                let name_camel = function.name.to_lower_camel_case();
-
-                let arg_list = function
-                    .args
-                    .iter()
-                    .map(|(name, _)| name.to_lower_camel_case())
-                    .collect::<Vec<_>>();
-
-                let arg_defs = arg_list.join(", ");
 
                 let body = {
                     let name = &function.name;
@@ -128,7 +107,7 @@
                 Ok(formatdoc! {
                     r#"
                     {jsdoc}export async function {name_camel}({arg_defs}) {{
-                    {body} 
+                    {body}
                     }}"#
                 })
             })
